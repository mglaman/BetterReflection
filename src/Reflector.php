--- conflicted
+++ resolved
@@ -1,4 +1,5 @@
 <?php
+
 namespace Asgrim;
 
 use Composer\Autoload\ClassLoader;
@@ -49,16 +50,7 @@
      */
     public function reflectClassFromFile($className, $filename)
     {
-<<<<<<< HEAD
-        $fileContent = file_get_contents($filename);
-
-        $parser = new Parser(new Lexer);
-        $ast = $parser->parse($fileContent);
-
-        $classes = $this->reflectClassesFromTree($ast, $filename);
-=======
-       $classes = $this->getClassesFromFile($filename);
->>>>>>> 42ccbb23
+        $classes = $this->getClassesFromFile($filename);
 
         foreach ($classes as $class) {
             if ($class->getName() == $className) {
@@ -119,7 +111,7 @@
         $parser = new Parser(new Lexer);
         $ast = $parser->parse($fileContent);
 
-        return $this->reflectClassesFromTree($ast);
+        return $this->reflectClassesFromTree($ast, $filename);
     }
 
 
@@ -145,6 +137,4 @@
                 throw new \LogicException('Unable to compile expression');
         }
     }
-
-
 }