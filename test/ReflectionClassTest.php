<?php

namespace AsgrimTest;

use Asgrim\ReflectionClass;
use Asgrim\ReflectionProperty;
use Asgrim\ReflectionMethod;
use Asgrim\Reflector;

class ReflectionClassTest extends \PHPUnit_Framework_TestCase
{
    /**
     * @var Reflector
     */
    private $reflector;

    public function setUp()
    {
        global $loader;
        $this->reflector = new Reflector($loader);
    }

    public function testClassNameMethodsWithNamespace()
    {
        $classInfo = $this->reflector->reflect('\AsgrimTest\Fixture\ExampleClass');

        $this->assertTrue($classInfo->inNamespace());
        $this->assertSame('AsgrimTest\Fixture\ExampleClass', $classInfo->getName());
        $this->assertSame('AsgrimTest\Fixture', $classInfo->getNamespaceName());
        $this->assertSame('ExampleClass', $classInfo->getShortName());
    }

    public function testClassNameMethodsWithoutNamespace()
    {
        $classInfo = $this->reflector->reflectClassFromFile(
            'ClassWithNoNamespace',
            __DIR__ . '/Fixture/NoNamespace.php'
        );

        $this->assertFalse($classInfo->inNamespace());
        $this->assertSame('ClassWithNoNamespace', $classInfo->getName());
        $this->assertSame('', $classInfo->getNamespaceName());
        $this->assertSame('ClassWithNoNamespace', $classInfo->getShortName());
    }

    public function testClassNameMethodsWithExplicitGlobalNamespace()
    {
        $classInfo = $this->reflector->reflectClassFromFile(
            'ClassWithExplicitGlobalNamespace',
            __DIR__ . '/Fixture/ExampleClass.php'
        );

        $this->assertFalse($classInfo->inNamespace());
        $this->assertSame('ClassWithExplicitGlobalNamespace', $classInfo->getName());
        $this->assertSame('', $classInfo->getNamespaceName());
        $this->assertSame('ClassWithExplicitGlobalNamespace', $classInfo->getShortName());
    }

    public function testReflectingAClassDoesNotLoadTheClass()
    {
        $class = 'AsgrimTest\Fixture\ExampleClass';

        $this->assertFalse(class_exists($class, false));

        $this->reflector->reflect($class);

        $this->assertFalse(class_exists($class, false));
    }

    public function testGetMethods()
    {
        $classInfo = $this->reflector->reflect('\AsgrimTest\Fixture\ExampleClass');
        $this->assertGreaterThanOrEqual(1, $classInfo->getMethods());
    }

    public function testGetConstants()
    {
        $classInfo = $this->reflector->reflect('\AsgrimTest\Fixture\ExampleClass');
        $this->assertSame([
            'MY_CONST_1' => 123,
            'MY_CONST_2' => 234,
        ], $classInfo->getConstants());
    }

    public function testGetConstant()
    {
        $classInfo = $this->reflector->reflect('\AsgrimTest\Fixture\ExampleClass');
        $this->assertSame(123, $classInfo->getConstant('MY_CONST_1'));
        $this->assertSame(234, $classInfo->getConstant('MY_CONST_2'));
    }

    public function testGetConstructor()
    {
        $classInfo = $this->reflector->reflect('\AsgrimTest\Fixture\ExampleClass');
        $constructor = $classInfo->getConstructor();

        $this->assertInstanceOf(ReflectionMethod::class, $constructor);
        $this->assertTrue($constructor->isConstructor());
    }

    public function testGetProperties()
    {
        $classInfo = $this->reflector->reflect('\AsgrimTest\Fixture\ExampleClass');

        $properties = $classInfo->getProperties();

        $this->assertContainsOnlyInstancesOf(ReflectionProperty::class, $properties);
        $this->assertCount(4, $properties);
    }

    public function testGetProperty()
    {
        $classInfo = $this->reflector->reflect('\AsgrimTest\Fixture\ExampleClass');

        $property = $classInfo->getProperty('publicProperty');

        $this->assertInstanceOf(ReflectionProperty::class, $property);
        $this->assertSame('publicProperty', $property->getName());
    }

<<<<<<< HEAD
    public function testGetFilename()
    {
        $classInfo = $this->reflector->reflect('\AsgrimTest\Fixture\ExampleClass');

        $detectedFilename = $classInfo->getFilename();

        $this->assertSame('ExampleClass.php', basename($detectedFilename));
=======
    public function testGetClassesFromFile()
    {
        $filename = 'test/Fixture/ExampleClass.php';
        $classes = $this->reflector->getClassesFromFile($filename);

        $this->assertContainsOnlyInstancesOf(ReflectionClass::class, $classes);
        $this->assertCount(3, $classes);

>>>>>>> 42ccbb23
    }
}<|MERGE_RESOLUTION|>--- conflicted
+++ resolved
@@ -118,7 +118,6 @@
         $this->assertSame('publicProperty', $property->getName());
     }
 
-<<<<<<< HEAD
     public function testGetFilename()
     {
         $classInfo = $this->reflector->reflect('\AsgrimTest\Fixture\ExampleClass');
@@ -126,7 +125,8 @@
         $detectedFilename = $classInfo->getFilename();
 
         $this->assertSame('ExampleClass.php', basename($detectedFilename));
-=======
+    }
+
     public function testGetClassesFromFile()
     {
         $filename = 'test/Fixture/ExampleClass.php';
@@ -134,7 +134,5 @@
 
         $this->assertContainsOnlyInstancesOf(ReflectionClass::class, $classes);
         $this->assertCount(3, $classes);
-
->>>>>>> 42ccbb23
     }
 }